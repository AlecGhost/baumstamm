[package]
name = "baumstamm-tauri"
version = "0.1.0"
description = "Baumstamm App"
authors = ["Alec Ghost"]
license = "GPL-3.0-or-later"
repository = "https://github.com/AlecGhost/baumstamm"
edition = "2021"

# See more keys and their definitions at https://doc.rust-lang.org/cargo/reference/manifest.html

[build-dependencies]
tauri-build = { version = "1.4.0", features = [] }

[dependencies]
baumstamm-lib = { path = "../../baumstamm-lib" }
baumstamm-grid = { path = "../../baumstamm-grid" }
serde_json = "1.0"
serde = { version = "1.0", features = ["derive"] }
tauri = { version = "1.4.1", features = [ "dialog-save", "dialog-open"] }
specta = "1.0.5"
tauri-specta = { version = "1.0.2", features = ["javascript", "typescript"] }
<<<<<<< HEAD
thiserror = "1.0.44"
itertools = "0.11.0"
=======
thiserror = "1.0.43"
>>>>>>> eb59ef15
color-eyre = "0.6.2"

[features]
# by default Tauri runs in production mode
# when `tauri dev` runs it is executed with `cargo run --no-default-features` if `devPath` is an URL
default = ["custom-protocol"]
# this feature is used for production builds where `devPath` points to the filesystem
# DO NOT remove this
custom-protocol = ["tauri/custom-protocol"]<|MERGE_RESOLUTION|>--- conflicted
+++ resolved
@@ -20,12 +20,7 @@
 tauri = { version = "1.4.1", features = [ "dialog-save", "dialog-open"] }
 specta = "1.0.5"
 tauri-specta = { version = "1.0.2", features = ["javascript", "typescript"] }
-<<<<<<< HEAD
 thiserror = "1.0.44"
-itertools = "0.11.0"
-=======
-thiserror = "1.0.43"
->>>>>>> eb59ef15
 color-eyre = "0.6.2"
 
 [features]
